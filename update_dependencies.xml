--- conflicted
+++ resolved
@@ -1,9 +1,5 @@
 <project name="Update Dependencies" default="update">
-<<<<<<< HEAD
     <property name="ideaVersion" value="135.1306"/>
-=======
-    <property name="ideaVersion" value="141.2.2"/>
->>>>>>> 69744c05
 
     <condition property="os.tag" value="win.zip">
         <os family="windows"/>
